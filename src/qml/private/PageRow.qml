/****************************************************************************
**
** Copyright (C) 2012 Marco Martin  <mart@kde.org>
**
** Copyright (C) 2011 Nokia Corporation and/or its subsidiary(-ies).
** All rights reserved.
** Contact: Nokia Corporation (qt-info@nokia.com)
**
** This file is part of the Qt Components project.
**
** $QT_BEGIN_LICENSE:BSD$
** You may use this file under the terms of the BSD license as follows:
**
** "Redistribution and use in source and binary forms, with or without
** modification, are permitted provided that the following conditions are
** met:
**   * Redistributions of source code must retain the above copyright
**     notice, this list of conditions and the following disclaimer.
**   * Redistributions in binary form must reproduce the above copyright
**     notice, this list of conditions and the following disclaimer in
**     the documentation and/or other materials provided with the
**     distribution.
**   * Neither the name of Nokia Corporation and its Subsidiary(-ies) nor
**     the names of its contributors may be used to endorse or promote
**     products derived from this software without specific prior written
**     permission.
**
** THIS SOFTWARE IS PROVIDED BY THE COPYRIGHT HOLDERS AND CONTRIBUTORS
** "AS IS" AND ANY EXPRESS OR IMPLIED WARRANTIES, INCLUDING, BUT NOT
** LIMITED TO, THE IMPLIED WARRANTIES OF MERCHANTABILITY AND FITNESS FOR
** A PARTICULAR PURPOSE ARE DISCLAIMED. IN NO EVENT SHALL THE COPYRIGHT
** OWNER OR CONTRIBUTORS BE LIABLE FOR ANY DIRECT, INDIRECT, INCIDENTAL,
** SPECIAL, EXEMPLARY, OR CONSEQUENTIAL DAMAGES (INCLUDING, BUT NOT
** LIMITED TO, PROCUREMENT OF SUBSTITUTE GOODS OR SERVICES; LOSS OF USE,
** DATA, OR PROFITS; OR BUSINESS INTERRUPTION) HOWEVER CAUSED AND ON ANY
** THEORY OF LIABILITY, WHETHER IN CONTRACT, STRICT LIABILITY, OR TORT
** (INCLUDING NEGLIGENCE OR OTHERWISE) ARISING IN ANY WAY OUT OF THE USE
** OF THIS SOFTWARE, EVEN IF ADVISED OF THE POSSIBILITY OF SUCH DAMAGE."
** $QT_END_LICENSE$
**
****************************************************************************/

import QtQuick 2.5
import QtQml.Models 2.2
import QtQuick.Controls 1.0
import QtQuick.Layouts 1.2
import org.kde.kirigami 1.0

Item {
    id: root

    anchors.fill: parent

//BEGIN PROPERTIES
    /**
     * This property holds the number of items currently pushed onto the view
     */
    property alias depth: listView.count

    /**
     * The last Page in the Row
     */
    property Item lastItem: listView.count ? pagesModel.get(listView.count - 1) : null

    /**
     * The currently visible Item
     */
    property Item currentItem: listView.currentItem.page

    /**
     * the index of the currently visible Item
     */
    property alias currentIndex: listView.currentIndex

    /**
     * This property holds the list of content children.
     */
    property alias contentChildren: pagesModel.actualPages

    /**
     * The initial item when this PageRow is created
     */
    property variant initialPage

    /**
     * The default width for a column
     * default is wide enough for 30 grid units.
     * Pages can override it with their Layout.fillWidth,
     * implicitWidth Layout.minimumWidth etc.
     */
    property int defaultColumnWidth: Math.floor(parent.width/(Units.gridUnit*30)) > 0 ? parent.width/Math.floor(parent.width/(Units.gridUnit*30)) : width

//END PROPERTIES

//BEGIN FUNCTIONS
    /**
     * Pushes a page on the stack.
     * The page can be defined as a component, item or string.
     * If an item is used then the page will get re-parented.
     * If a string is used then it is interpreted as a url that is used to load a page 
     * component.
     *
     * @param page The page can also be given as an array of pages.
     *     In this case all those pages will
     *     be pushed onto the stack. The items in the stack can be components, items or
     *     strings just like for single pages.
     *     Additionally an object can be used, which specifies a page and an optional
     *     properties property.
     *     This can be used to push multiple pages while still giving each of
     *     them properties.
     *     When an array is used the transition animation will only be to the last page.
     *
     * @param properties The properties argument is optional and allows defining a
     * map of properties to set on the page.
     * @return The new created page
     */
    function push(page, properties) {

        pop(currentItem, true);

        // figure out if more than one page is being pushed
        var pages;
        if (page instanceof Array) {
            pages = page;
            page = pages.pop();
            if (page.createObject === undefined && page.parent === undefined && typeof page != "string") {
                properties = properties || page.properties;
                page = page.page;
            }
        }

        // push any extra defined pages onto the stack
        if (pages) {
            var i;
            for (i = 0; i < pages.length; i++) {
                var tPage = pages[i];
                var tProps;
                if (tPage.createObject === undefined && tPage.parent === undefined && typeof tPage != "string") {
                    tProps = tPage.properties;
                    tPage = tPage.page;
                }

                var container = pagesModel.initPage(tPage, tProps);
                pagesModel.actualPages.push(pages[i]);
                pagesModel.append(container);
            }
        }

        // initialize the page
        var container = pagesModel.initPage(page, properties);
        pagesModel.actualPages.push(container.page);

        pagesModel.append(container);
        listView.currentIndex = container.ObjectModel.index;
        return container.page
    }

    /**
     * Pops a page off the stack.
     * @param page If page is specified then the stack is unwound to that page,
     * to unwind to the first page specify
     * page as null.
     * @return The page instance that was popped off the stack.
     */
    function pop(page) {
        if (depth == 0) {
            return null;
        }

        if (page !== undefined && page == pagesModel.actualPages[root.currentIndex - 1]) {
            return null;
        }

        if (page !== undefined) {
            var oldPage = pagesModel.actualPages[pagesModel.actualPages.length-1];
            // an unwind target has been specified - pop until we find it
            while (page != oldPage && pagesModel.actualPages.length > 1) {
                oldPage = pagesModel.actualPages[pagesModel.actualPages.length-1];

                pagesModel.actualPages.pop();
                pagesModel.remove(oldPage.parent.ObjectModel.index);
                if (oldPage.parent.owner) {
                    oldPage.parent = oldPage.parent.owner;
                    oldPage.parent.destroy();
                }
            }
        }
    }

    /**
     * Replaces a page on the stack.
     * @param page The page can also be given as an array of pages.
     *     In this case all those pages will
     *     be pushed onto the stack. The items in the stack can be components, items or
     *     strings just like for single pages.
     *     Additionally an object can be used, which specifies a page and an optional
     *     properties property.
     *     This can be used to push multiple pages while still giving each of
     *     them properties.
     *     When an array is used the transition animation will only be to the last page.
     * @param properties The properties argument is optional and allows defining a
     * map of properties to set on the page.
     * @see push() for details.
     */
    function replace(page, properties) {
        pop(currentItem, true);
        return push(page, properties);
    }

    /**
     * Clears the page stack.
     * Destroy (or reparent) all the pages contained.
     */
    function clear() {
        pagesModel.actualPages.clear();
        return pagesModel.clear();
    }

<<<<<<< HEAD

=======
>>>>>>> 184d90d6
//END FUNCTIONS

    ObjectModel {
        id: pagesModel

        property var componentCache
        property var actualPages

        Component.onCompleted: {
            componentCache = {};
            actualPages = [];
        }

        onCountChanged: root.contentChildrenChanged();

        function initPage(page, properties) {
            var container = containerComponent.createObject(pagesModel);

            var pageComp;
            if (page.createObject) {
                // page defined as component
                pageComp = page;
            } else if (typeof page == "string") {
                // page defined as string (a url)
                pageComp = pagesModel.componentCache[page];
                if (!pageComp) {
                    pageComp = pagesModel.componentCache[page] = Qt.createComponent(page);
                }
            }
            if (pageComp) {
                if (pageComp.status == Component.Error) {
                    throw new Error("Error while loading page: " + pageComp.errorString());
                } else {
                    // instantiate page from component
                    page = pageComp.createObject(container.pageParent, properties || {});
                }
            } else {
                // copy properties to the page
                for (var prop in properties) {
                    if (properties.hasOwnProperty(prop)) {
                        page[prop] = properties[prop];
                    }
                }
            }

            container.page = page;
            if (page.parent == null || page.parent == container.pageParent) {
                container.owner = null;
            } else {
                container.owner = page.parent;
            }

            // the page has to be reparented
            if (page.parent != container) {
                page.parent = container;
            }

            return container;
        }
    }

    ListView {
        id: listView
        anchors.fill: parent
        model: pagesModel
        orientation: ListView.Horizontal
        snapMode: ListView.SnapToItem
        boundsBehavior: Flickable.StopAtBounds
        highlightMoveVelocity: width*2
        onMovementEnded: {
            var pos = currentItem.mapToItem(listView, 0, 0);
            if (pos.x < 0 || pos.x >= width) {
                currentIndex = indexAt(contentX + width - 10, 10);
            }
        }
        onFlickEnded: movementEnded();
    }

    Component {
        id: containerComponent

        Item {
            id: container
            implicitWidth: root.defaultColumnWidth
            height: listView.height
            property Item page
            property Item owner
            onPageChanged: {
                page.parent = container;
                page.anchors.fill = container;
            }
            Rectangle {
                anchors {
                    top: parent.top
                    bottom: parent.bottom
                    right: parent.right
                }
                width: 1
                color: Theme.textColor
                opacity: 0.3
                visible: container.ObjectModel.index < root.depth
            }
        }
    }
    Text {
        y: 200
        text: listView.currentIndex
    }
    Component.onCompleted: {
        if (initialPage) {
            push(initialPage, null)
        }
    }
}<|MERGE_RESOLUTION|>--- conflicted
+++ resolved
@@ -216,10 +216,6 @@
         return pagesModel.clear();
     }
 
-<<<<<<< HEAD
-
-=======
->>>>>>> 184d90d6
 //END FUNCTIONS
 
     ObjectModel {
