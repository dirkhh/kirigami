/*
 *   Copyright 2016 Marco Martin <mart@kde.org>
 *
 *   This program is free software; you can redistribute it and/or modify
 *   it under the terms of the GNU Library General Public License as
 *   published by the Free Software Foundation; either version 2, or
 *   (at your option) any later version.
 *
 *   This program is distributed in the hope that it will be useful,
 *   but WITHOUT ANY WARRANTY; without even the implied warranty of
 *   MERCHANTABILITY or FITNESS FOR A PARTICULAR PURPOSE.  See the
 *   GNU Library General Public License for more details
 *
 *   You should have received a copy of the GNU Library General Public
 *   License along with this program; if not, write to the
 *   Free Software Foundation, Inc.,
 *   51 Franklin Street, Fifth Floor, Boston, MA  02110-1301, USA.
 */

import QtQuick 2.5
import QtQuick.Layouts 1.2
import QtQml.Models 2.2
import QtQuick.Templates 2.0 as T
import QtQuick.Controls 2.0 as QQC2
import org.kde.kirigami 2.4
import "private" as Private
import "templates" as KT

/**
 * PageRow implements a row-based navigation model, which can be used
 * with a set of interlinked information pages. Items are pushed in the
 * back of the row and the view scrolls until that row is visualized.
 * A PageRowcan show a single page or a multiple set of columns, depending
 * on the window width: on a phone a single column should be fullscreen,
 * while on a tablet or a desktop more than one column should be visible.
 * @inherit QtQuick.Templates.Control
 */
T.Control {
    id: root

//BEGIN PROPERTIES
    /**
     * This property holds the number of items currently pushed onto the view
     */
    readonly property int depth: popScrollAnim.running && popScrollAnim.pendingDepth > -1 ? popScrollAnim.pendingDepth : pagesLogic.count

    /**
     * The last Page in the Row
     */
    readonly property Item lastItem: pagesLogic.count ? pagesLogic.get(pagesLogic.count - 1).page : null

    /**
     * The currently visible Item
     */
    readonly property Item currentItem: mainView.currentItem ? mainView.currentItem.page : null

    /**
     * the index of the currently visible Item
     */
    property alias currentIndex: mainView.currentIndex

    /**
     * The initial item when this PageRow is created
     */
    property variant initialPage

    /**
     * The main flickable of this Row
     */
    contentItem: mainView

    /**
     * The default width for a column
     * default is wide enough for 30 grid units.
     * Pages can override it with their Layout.fillWidth,
     * implicitWidth Layout.minimumWidth etc.
     */
    property int defaultColumnWidth: Units.gridUnit * 20

    /**
     * interactive: bool
     * If true it will be possible to go back/forward by dragging the
     * content themselves with a gesture.
     * Otherwise the only way to go back will be programmatically
     * default: true
     */
    property alias interactive: mainView.interactive

    /**
     * wideMode: bool
     * If true, the PageRow is wide enough that willshow more than one column at once
     * @since 5.37
     */
    readonly property bool wideMode: root.width >= root.defaultColumnWidth*2 && pagesLogic.count >= 2

    /**
     * separatorVisible: bool
     * True if the separator between pages should be visible
     * default: true
     * @since 5.38
     */
    property bool separatorVisible: true

    /**
     * globalToolBar: grouped property
     * Controls the appearance of an optional global toolbar for the whole PageRow.
     * It's a grouped property comprised of the following properties:
     * * style: (Kirigami.ApplicationHeaderStyle) can have the following values:
     *   ** Auto: depending on application formfactor, it can behave automatically like other values, such as a Breadcrumb on mobile and ToolBar on desktop
     *   ** Breadcrumb: it will show a breadcrumb of all the page titles in the stack, for easy navigation
     *   ** Titles: each page will only have its own tile on top 
     *   ** TabBar: the global toolbar will look like a TabBar to select the pages
     *   ** ToolBar: each page will have the title on top together buttons and menus to represent all of the page actions: not available on Mobile systems.
     *   ** None: no global toolbar will be shown
     *
     * * actualStyle: this will represent the actual style of the toolbar: it can be different from style in the case style is Auto
     * * showNavigationButtons: if true, forward and backward navigation buttons will be shown on the left of the toolbar
     * * minimumHeight: (int) minimum height of the header, which will be resized when scrolling, only in Mobile mode (default: preferredHeight, sliding but no scaling)
    property int preferredHeight: (int) the height the toolbar will usually have
    property int maximumHeight: (int) The height the toolbar will have in mobile mode when the app is in reachable mode (default: preferredHeight * 1.5)
     * * leftReservedSpace: (int, readonly) how many pixels are reserved at the left of the page toolBar (for navigation buttons or drawer handle)
    property int rightReservedSpace: (int, readonly) how many pixels are reserved at the right of the page toolbar (drawer handle)
     * @since 5.48
     */
    readonly property alias globalToolBar: globalToolBar
//END PROPERTIES

//BEGIN FUNCTIONS
    /**
     * Pushes a page on the stack.
     * The page can be defined as a component, item or string.
     * If an item is used then the page will get re-parented.
     * If a string is used then it is interpreted as a url that is used to load a page 
     * component.
     *
     * @param page The page can also be given as an array of pages.
     *     In this case all those pages will
     *     be pushed onto the stack. The items in the stack can be components, items or
     *     strings just like for single pages.
     *     Additionally an object can be used, which specifies a page and an optional
     *     properties property.
     *     This can be used to push multiple pages while still giving each of
     *     them properties.
     *     When an array is used the transition animation will only be to the last page.
     *
     * @param properties The properties argument is optional and allows defining a
     * map of properties to set on the page.
     * @return The new created page
     */
    function push(page, properties) {
        //don't push again things already there
        if (page.createObject === undefined && typeof page != "string" && pagesLogic.containsPage(page)) {
            print("The item " + page + " is already in the PageRow");
            return;
        }

        if (popScrollAnim.running) {
            popScrollAnim.running = false;
            popScrollAnim.popPageCleanup(popScrollAnim.pendingPage);
        }

        popScrollAnim.popPageCleanup(currentItem);

        // figure out if more than one page is being pushed
        var pages;
        if (page instanceof Array) {
            pages = page;
            page = pages.pop();
            if (page.createObject === undefined && page.parent === undefined && typeof page != "string") {
                properties = properties || page.properties;
                page = page.page;
            }
        }

        // push any extra defined pages onto the stack
        if (pages) {
            var i;
            for (i = 0; i < pages.length; i++) {
                var tPage = pages[i];
                var tProps;
                if (tPage.createObject === undefined && tPage.parent === undefined && typeof tPage != "string") {
                    if (pagesLogic.containsPage(tPage)) {
                        print("The item " + page + " is already in the PageRow");
                        continue;
                    }
                    tProps = tPage.properties;
                    tPage = tPage.page;
                }

                var container = pagesLogic.initPage(tPage, tProps);
                pagesLogic.append(container);
            }
        }

        // initialize the page
        var container = pagesLogic.initPage(page, properties);
        pagesLogic.append(container);
        container.visible = container.page.visible = true;

        mainView.currentIndex = container.level;
        pagePushed(container.page);
        return container.page
    }

    /**
     * Pops a page off the stack.
     * @param page If page is specified then the stack is unwound to that page,
     * to unwind to the first page specify
     * page as null.
     * @return The page instance that was popped off the stack.
     */
    function pop(page) {
        if (depth == 0) {
            return;
        }

        //if a pop was animating, stop it
        if (popScrollAnim.running) {
            popScrollAnim.running = false;
            popScrollAnim.popPageCleanup(popScrollAnim.pendingPage);
        //if a push was animating, stop it
        } else {
            mainView.positionViewAtIndex(mainView.currentIndex, ListView.Beginning);
        }

        popScrollAnim.from = mainView.contentX

        if ((!page || !page.parent) && pagesLogic.count > 1) {
            page = pagesLogic.get(pagesLogic.count - 2).page;
        }
        popScrollAnim.to = page && page.parent ? page.parent.x : 0;
        popScrollAnim.pendingPage = page;
        popScrollAnim.pendingDepth = page && page.parent ? page.parent.level + 1 : 0;

        popScrollAnim.running = true;
    }

    /**
     * Emitted when a page has been pushed
     * @param page the new page
     * @since 2.5
     */
    signal pagePushed(Item page)

    /**
     * Emitted when a page has been removed from the row.
     * @param page the page that has been removed: at this point it's still valid,
     *           but may be auto deleted soon.
     * @since 2.5
     */
    signal pageRemoved(Item page)

    SequentialAnimation {
        id: popScrollAnim
        property real from
        property real to
        property var pendingPage
        property int pendingDepth: -1
        function popPageCleanup(page) {
            if (pagesLogic.count == 0) {
                return;
            }
            if (popScrollAnim.running) {
                popScrollAnim.running = false;
            }

            var oldPage = pagesLogic.get(pagesLogic.count-1).page;
            if (page !== undefined) {
                // an unwind target has been specified - pop until we find it
                while (page != oldPage && pagesLogic.count > 1) {
                    pagesLogic.removePage(oldPage.parent.level);

                    oldPage = pagesLogic.get(pagesLogic.count-1).page;
                }
            } else {
                pagesLogic.removePage(pagesLogic.count-1);
            }
        }
        NumberAnimation {
            target: mainView
            properties: "contentX"
            duration: Units.shortDuration
            from: popScrollAnim.from
            to: popScrollAnim.to
        }
        ScriptAction {
            script: {
                //snap
                mainView.flick(100, 0)
                popScrollAnim.popPageCleanup(popScrollAnim.pendingPage);
            }
        }
    }
    /**
     * Replaces a page on the stack.
     * @param page The page can also be given as an array of pages.
     *     In this case all those pages will
     *     be pushed onto the stack. The items in the stack can be components, items or
     *     strings just like for single pages.
     *     Additionally an object can be used, which specifies a page and an optional
     *     properties property.
     *     This can be used to push multiple pages while still giving each of
     *     them properties.
     *     When an array is used the transition animation will only be to the last page.
     * @param properties The properties argument is optional and allows defining a
     * map of properties to set on the page.
     * @see push() for details.
     */
    function replace(page, properties) {
        if (currentIndex>=1)
            popScrollAnim.popPageCleanup(pagesLogic.get(currentIndex-1).page);
        else if (currentIndex==0)
            popScrollAnim.popPageCleanup();
        else
            console.warn("There's no page to replace");
        return push(page, properties);
    }

    /**
     * Clears the page stack.
     * Destroy (or reparent) all the pages contained.
     */
    function clear() {
        return pagesLogic.clearPages();
    }

    /**
     * @return the page at idx
     * @param idx the depth of the page we want
     */
    function get(idx) {
        return pagesLogic.get(idx).page;
    }

    /**
     * go back to the previous index and scroll to the left to show one more column
     */
    function flickBack() {
        if (depth > 1) {
            currentIndex = Math.max(0, currentIndex - 1);
        }

        if (LayoutMirroring.enabled) {
            if (!mainView.atEnd) {
                mainViewScrollAnim.from = mainView.contentX
                mainViewScrollAnim.to =  Math.min(mainView.contentWidth - mainView.width, mainView.contentX + defaultColumnWidth)
                mainViewScrollAnim.running = true;
            }
        } else {
            if (mainView.contentX - mainView.originX > 0) {
                mainViewScrollAnim.from = mainView.contentX
                mainViewScrollAnim.to =  Math.max(mainView.originX, mainView.contentX - defaultColumnWidth)
                mainViewScrollAnim.running = true;
            }
        }
    }

    /**
     * layers: QtQuick.Controls.PageStack
     * Access to the modal layers.
     * Sometimes an application needs a modal page that always covers all the rows.
     * For instance the full screen image of an image viewer or a settings page.
     * @since 5.38
     */
    property alias layers: layersStack
//END FUNCTIONS

    onInitialPageChanged: {
        clear();
        if (initialPage) {
            push(initialPage, null)
        }
    }

    Keys.forwardTo: [currentItem]

    SequentialAnimation {
        id: mainViewScrollAnim
        property real from
        property real to
        NumberAnimation {
            target: mainView
            properties: "contentX"
            duration: Units.longDuration
            from: mainViewScrollAnim.from
            to: mainViewScrollAnim.to
        }
        ScriptAction {
            script: mainView.flick(100, 0)
        }
    }

    Private.PageRowGlobalToolBarStyleGroup {
        id: globalToolBar
        readonly property int leftReservedSpace: globalToolBarUI.item ? globalToolBarUI.item.leftReservedSpace : 0
        readonly property int rightReservedSpace: globalToolBarUI.item ? globalToolBarUI.item.rightReservedSpace : 0
        readonly property int height: globalToolBarUI.height
        readonly property Item leftHandleAnchor: globalToolBarUI.item ? globalToolBarUI.item.leftHandleAnchor : null
        readonly property Item rightHandleAnchor: globalToolBarUI.item ? globalToolBarUI.item.rightHandleAnchor : null
    }

    QQC2.StackView {
        id: layersStack
        z: 99
        anchors {
            fill: parent
            topMargin: depth > 1 && globalToolBarUI.visible ? globalToolBarUI.height: 0
        }
        initialItem: mainView
        function clear () {
            //don't let it kill the main page row
            var d = root.depth;
            for (var i = 1; i < d; ++i) {
                pop();
            } 
        }

        popEnter: Transition {
            YAnimator {
                from: -height
                to: 0
                duration: Units.longDuration
                easing.type: Easing.OutCubic
            }
        }
        popExit: Transition {
            YAnimator {
                from: 0
                to: height
                duration: Units.longDuration
                easing.type: Easing.OutCubic
            }
        }

        pushEnter: Transition {
            YAnimator {
                from: height
                to: 0
                duration: Units.longDuration
                easing.type: Easing.OutCubic 
            }
        }

        pushExit: Transition {
            YAnimator {
                from: 0
                to: -height
                duration: Units.longDuration
                easing.type: Easing.OutCubic 
            }
        }

        replaceEnter: Transition {
            YAnimator {
                from: height
                to: 0
                duration: Units.longDuration
                easing.type: Easing.OutCubic
            }
        }

        replaceExit: Transition {
            YAnimator {
                from: 0
                to: -height
                duration: Units.longDuration
                easing.type: Easing.OutCubic
            }
        }
    }

    Loader {
        id: globalToolBarUI
        anchors {
            left: parent.left
            top: parent.top
            right: parent.right
        }
        z: 100
        active: globalToolBar.actualStyle != ApplicationHeaderStyle.None
        visible: active
        height: active ? implicitHeight : 0
        source: Qt.resolvedUrl("private/PageRowGlobalToolBarUI.qml");
    }

    ListView {
        id: mainView
        boundsBehavior: Flickable.StopAtBounds
        orientation: Qt.Horizontal
        snapMode: ListView.SnapToItem
        currentIndex: 0
        property int marginForLast: count > 1 ? pagesLogic.get(count-1).page.width - pagesLogic.get(count-1).width : 0
        leftMargin: LayoutMirroring.enabled ? marginForLast : 0
        rightMargin: LayoutMirroring.enabled ? 0 : marginForLast
        preferredHighlightBegin: 0
        preferredHighlightEnd: 0
        highlightMoveDuration: Units.longDuration
        highlightFollowsCurrentItem: true
        onMovementEnded: currentIndex = Math.max(0, indexAt(contentX, 0))
        onFlickEnded: onMovementEnded();
        onCurrentIndexChanged: {
            if (currentItem) {
                currentItem.page.forceActiveFocus();
            }
        }

        model: ObjectModel {
            id: pagesLogic
            readonly property var componentCache: new Array()
            readonly property int roundedDefaultColumnWidth: root.width < root.defaultColumnWidth*2 ? root.width : root.defaultColumnWidth

            function removePage(id) {
                if (id < 0 || id >= count) {
                    print("Tried to remove an invalid page index:" + id);
                    return;
                }

                var item = pagesLogic.get(id);
                if (item.owner) {
                    item.page.visible = false;
                    item.page.parent = item.owner;
                }
                //FIXME: why reparent ing is necessary?
                //is destroy just an async deleteLater() that isn't executed immediately or it actually leaks?
                pagesLogic.remove(id);
                item.parent = root;
                root.pageRemoved(item.page);
                if (item.page.parent==item) {
                    item.page.destroy(1)
                }
                item.destroy();
            }
            function clearPages () {
                popScrollAnim.running = false;
                popScrollAnim.pendingDepth = -1;
                while (count > 0) {
                    removePage(count-1);
                }
            }
            function initPage(page, properties) {
                var container = containerComponent.createObject(mainView, {
                    "level": pagesLogic.count,
                    "page": page
                });

                var pageComp;
                if (page.createObject) {
                    // page defined as component
                    pageComp = page;
                } else if (typeof page == "string") {
                    // page defined as string (a url)
                    pageComp = pagesLogic.componentCache[page];
                    if (!pageComp) {
                        pageComp = pagesLogic.componentCache[page] = Qt.createComponent(page);
                    }
                }
                if (pageComp) {
                    if (pageComp.status == Component.Error) {
                        throw new Error("Error while loading page: " + pageComp.errorString());
                    } else {
                        // instantiate page from component
                        page = pageComp.createObject(container.pageParent, properties || {});
                    }
                } else {
                    // copy properties to the page
                    for (var prop in properties) {
                        if (properties.hasOwnProperty(prop)) {
                            page[prop] = properties[prop];
                        }
                    }
                }

                container.page = page;
                if (page.parent == null || page.parent == container.pageParent) {
                    container.owner = null;
                }

                // the page has to be reparented
                if (page.parent != container) {
                    page.parent = container;
                }

                return container;
            }
            function containsPage(page) {
                for (var i = 0; i < pagesLogic.count; ++i) {
                    var candidate = pagesLogic.get(i);
                    if (candidate.page == page) {
                        print("The item " + page + " is already in the PageRow");
                        return;
                    }
                }
            }
        }
        T.ScrollIndicator.horizontal: T.ScrollIndicator {
            anchors {
                left: parent.left
                right: parent.right
                bottom: parent.bottom
            }
            height: Units.smallSpacing
            contentItem: Rectangle {
                height: Units.smallSpacing
                width: Units.smallSpacing
                color: Theme.textColor
                opacity: 0
                onXChanged: {
                    opacity = 0.3
                    scrollIndicatorTimer.restart();
                }
                Behavior on opacity {
                    OpacityAnimator {
                        duration: Units.longDuration
                        easing.type: Easing.InOutQuad
                    }
                }
                Timer {
                    id: scrollIndicatorTimer
                    interval: Units.longDuration * 4
                    onTriggered: parent.opacity = 0;
                }
            }
        }

        onContentWidthChanged: mainView.positionViewAtIndex(root.currentIndex, ListView.Contain)
    }

    Component {
        id: containerComponent

        MouseArea {
            id: container
            height: mainView.height
            width: root.width
            state: page ? (!root.wideMode ? "vertical" : (container.level >= pagesLogic.count - 1 ? "last" : "middle")) : "";
            acceptedButtons: Qt.LeftButton | Qt.BackButton | Qt.ForwardButton

            property int level

            readonly property int hint: page && page.implicitWidth ? page.implicitWidth : root.defaultColumnWidth
            readonly property int roundedHint: Math.floor(root.width/hint) > 0 ? root.width/Math.floor(root.width/hint) : root.width
            property T.Control __pageRow: root

            property Item footer

            property Item page
            onPageChanged: {
                if (page) {
                    owner = page.parent;
                    page.parent = container;
                    page.anchors.left = container.left;
                    page.anchors.top = container.top;
                    page.anchors.right = container.right;
                    page.anchors.bottom = container.bottom;
<<<<<<< HEAD
                    page.anchors.topMargin = Qt.binding(function() {return page.customGlobalToolBarItem ? page.customGlobalToolBarItem.height :  globalToolBarUI.height});
=======
                    page.anchors.topMargin = Qt.binding(function() {return globalToolBarUI.height});
                } else {
                    pagesLogic.remove(level);
>>>>>>> 3a7d227e
                }
            }
            property Item owner
            drag.filterChildren: true
            onClicked: {print(page.customGlobalToolBarItem+page.customGlobalToolBarItem.height)
                switch (mouse.button) {
                case Qt.BackButton:
                    root.flickBack();
                    break;
                case Qt.ForwardButton:
                    root.currentIndex = Math.min(root.depth, root.currentIndex + 1);
                    break;
                default:
                    root.currentIndex = level;
                    break;
                }
            }
            onFocusChanged: {
                if (focus) {
                    root.currentIndex = level;
                }
            }

            Separator {
                z: 999
                anchors {
                    top: page ? page.top : parent.top
                    bottom: parent.bottom
                    left: parent.left
                    //ensure a sharp angle
                    topMargin: -width
                }
                visible: root.separatorVisible && mainView.contentX < container.x
            }
            states: [
                State {
                    name: "vertical"
                    PropertyChanges {
                        target: container
                        width: root.width
                    }
                    PropertyChanges {
                        target: container.page ? container.page.anchors : null
                        rightMargin: 0
                    }
                },
                State {
                    name: "last"
                    PropertyChanges {
                        target: container
                        width: pagesLogic.roundedDefaultColumnWidth
                    }
                    PropertyChanges {
                        target: container.page.anchors
                        rightMargin: {
                            return -(root.width - pagesLogic.roundedDefaultColumnWidth*2);
                        }
                    }
                },
                State {
                    name: "middle"
                    PropertyChanges {
                        target: container
                        width: pagesLogic.roundedDefaultColumnWidth
                    }
                    PropertyChanges {
                        target: container.page.anchors
                        rightMargin: 0
                    }
                }
            ]
        }
    }
}<|MERGE_RESOLUTION|>--- conflicted
+++ resolved
@@ -652,13 +652,9 @@
                     page.anchors.top = container.top;
                     page.anchors.right = container.right;
                     page.anchors.bottom = container.bottom;
-<<<<<<< HEAD
                     page.anchors.topMargin = Qt.binding(function() {return page.customGlobalToolBarItem ? page.customGlobalToolBarItem.height :  globalToolBarUI.height});
-=======
-                    page.anchors.topMargin = Qt.binding(function() {return globalToolBarUI.height});
                 } else {
                     pagesLogic.remove(level);
->>>>>>> 3a7d227e
                 }
             }
             property Item owner
